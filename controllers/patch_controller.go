/*
Copyright 2020 GramLabs, Inc.

Licensed under the Apache License, Version 2.0 (the "License");
you may not use this file except in compliance with the License.
You may obtain a copy of the License at

    http://www.apache.org/licenses/LICENSE-2.0

Unless required by applicable law or agreed to in writing, software
distributed under the License is distributed on an "AS IS" BASIS,
WITHOUT WARRANTIES OR CONDITIONS OF ANY KIND, either express or implied.
See the License for the specific language governing permissions and
limitations under the License.
*/

package controllers

import (
	"context"
	"encoding/json"
	"fmt"

	"github.com/go-logr/logr"
	redskyv1beta1 "github.com/redskyops/redskyops-controller/api/v1beta1"
	"github.com/redskyops/redskyops-controller/internal/controller"
	"github.com/redskyops/redskyops-controller/internal/ready"
	"github.com/redskyops/redskyops-controller/internal/template"
	"github.com/redskyops/redskyops-controller/internal/trial"
	"github.com/redskyops/redskyops-controller/internal/validation"
	corev1 "k8s.io/api/core/v1"
	metav1 "k8s.io/apimachinery/pkg/apis/meta/v1"
	"k8s.io/apimachinery/pkg/apis/meta/v1/unstructured"
	"k8s.io/apimachinery/pkg/runtime"
	"k8s.io/apimachinery/pkg/types"
	ctrl "sigs.k8s.io/controller-runtime"
	"sigs.k8s.io/controller-runtime/pkg/client"
)

// PatchReconciler reconciles the patches on a Trial object
type PatchReconciler struct {
	client.Client
	Log    logr.Logger
	Scheme *runtime.Scheme
}

// +kubebuilder:rbac:groups=redskyops.dev,resources=experiments,verbs=get;list;watch
// +kubebuilder:rbac:groups=redskyops.dev,resources=trials,verbs=get;list;watch;update

// Reconcile inspects a trial to see if patches need to be applied. The "trial patched" status condition
// is used to control what actions need to be taken. If the status is "unknown" then the experiment is fetched
// and the patch templates will be rendered into the list of patch operations on the trial; once the patches
// are evaluated the status will be "false". If the status is "false" then patch operations will be applied
// to the cluster; once all the patches are applied the status will be "true".
func (r *PatchReconciler) Reconcile(req ctrl.Request) (ctrl.Result, error) {
	ctx := context.Background()
	now := metav1.Now()

	t := &redskyv1beta1.Trial{}
	if err := r.Get(ctx, req.NamespacedName, t); err != nil || r.ignoreTrial(t) {
		return ctrl.Result{}, controller.IgnoreNotFound(err)
	}

	if result, err := r.evaluatePatchOperations(ctx, t, &now); result != nil {
		return *result, err
	}

	if result, err := r.applyPatches(ctx, t, &now); result != nil {
		return *result, err
	}

	return ctrl.Result{}, nil
}

// SetupWithManager registers a new patch reconciler with the supplied manager
func (r *PatchReconciler) SetupWithManager(mgr ctrl.Manager) error {
	return ctrl.NewControllerManagedBy(mgr).
		Named("patch").
		For(&redskyv1beta1.Trial{}).
		Complete(r)
}

// ignoreTrial determines which trial objects can be ignored by this reconciler
func (r *PatchReconciler) ignoreTrial(t *redskyv1beta1.Trial) bool {
	// Ignore deleted trials
	if !t.DeletionTimestamp.IsZero() {
		return true
	}

	// Ignore failed trials
	if trial.CheckCondition(&t.Status, redskyv1beta1.TrialFailed, corev1.ConditionTrue) {
		return true
	}

	// Ignore uninitialized trials
	if t.HasInitializer() {
		return true
	}

	// Ignore trials that have setup tasks which haven't run yet
	// TODO This is to solve a specific race condition with establishing an initializer, is there a better check?
	if len(t.Spec.SetupTasks) > 0 && !trial.CheckCondition(&t.Status, redskyv1beta1.TrialSetupCreated, corev1.ConditionTrue) {
		return true
	}

	// Ignore patched trials
	if trial.CheckCondition(&t.Status, redskyv1beta1.TrialPatched, corev1.ConditionTrue) {
		return true
	}

	// Reconcile everything else
	return false
}

// evaluatePatchOperations will render the patch templates from the experiment using the trial assignments to create "patch operations" on the trial
func (r *PatchReconciler) evaluatePatchOperations(ctx context.Context, t *redskyv1beta1.Trial, probeTime *metav1.Time) (*ctrl.Result, error) {
	// Only evaluate patches if the "patched" status is "unknown"
	if !trial.CheckCondition(&t.Status, redskyv1beta1.TrialPatched, corev1.ConditionUnknown) {
		return nil, nil
	}

	// Get the experiment
	exp := &redskyv1beta1.Experiment{}
	if err := r.Get(ctx, t.ExperimentNamespacedName(), exp); err != nil {
		return &ctrl.Result{}, err
	}

	// Make sure the assignments are valid
	if err := validation.CheckAssignments(t, exp); err != nil {
		return &ctrl.Result{}, err
	}

	// Readiness checks from patches should always be applied first
	readinessChecks := t.Status.ReadinessChecks
	t.Status.ReadinessChecks = nil

	// Evaluate the patches
	te := template.New()
	for i := range exp.Spec.Patches {
		p := &exp.Spec.Patches[i]

		// Render the patch template
		ref, data, err := r.renderTemplate(te, t, p)
		if err != nil {
			return &ctrl.Result{}, err
		}

		// Add a patch operation if necessary
		if po, err := r.createPatchOperation(t, p, ref, data); err != nil {
			return &ctrl.Result{}, err
		} else if po != nil {
			t.Status.PatchOperations = append(t.Status.PatchOperations, *po)
		}

		// Add a readiness check if necessary
		if rc, err := r.createReadinessCheck(t, p, ref); err != nil {
			return &ctrl.Result{}, err
		} else if rc != nil {
			t.Status.ReadinessChecks = append(t.Status.ReadinessChecks, *rc)
		}
	}

	// Add back any pre-existing readiness checks
	t.Status.ReadinessChecks = append(t.Status.ReadinessChecks, readinessChecks...)

	// Update the status to indicate that patches are evaluated
	trial.ApplyCondition(&t.Status, redskyv1beta1.TrialPatched, corev1.ConditionFalse, "", "", probeTime)
	err := r.Update(ctx, t)
	return controller.RequeueConflict(err)
}

// applyPatches will actually patch the objects from the patch operations
func (r *PatchReconciler) applyPatches(ctx context.Context, t *redskyv1beta1.Trial, probeTime *metav1.Time) (*ctrl.Result, error) {
	// Only apply patches if the "patched" status is "false"
	if !trial.CheckCondition(&t.Status, redskyv1beta1.TrialPatched, corev1.ConditionFalse) {
		return nil, nil
	}

	// Iterate over the patches, looking for remaining attempts
	for i := range t.Status.PatchOperations {
		p := &t.Status.PatchOperations[i]
		if p.AttemptsRemaining == 0 {
			continue
		}

		// Construct a patch on an unstructured object
		// RBAC: We assume that we have "patch" permission from a customer defined role so we do not limit what types we can patch
		u := &unstructured.Unstructured{}
		u.SetName(p.TargetRef.Name)
		u.SetNamespace(p.TargetRef.Namespace)
		u.SetGroupVersionKind(p.TargetRef.GroupVersionKind())
		if err := r.Patch(ctx, u, client.RawPatch(p.PatchType, p.Data)); err != nil {
			p.AttemptsRemaining = p.AttemptsRemaining - 1
			if p.AttemptsRemaining == 0 {
				// There are no remaining patch attempts remaining, fail the trial
				trial.ApplyCondition(&t.Status, redskyv1beta1.TrialFailed, corev1.ConditionTrue, "PatchFailed", err.Error(), probeTime)
			}
		} else {
			p.AttemptsRemaining = 0
		}

		// Update the patch operation status
		err := r.Update(ctx, t)
		return controller.RequeueConflict(err)
	}

	// We made it through all of the patches without needing additional changes
	trial.ApplyCondition(&t.Status, redskyv1beta1.TrialPatched, corev1.ConditionTrue, "", "", probeTime)
	err := r.Update(ctx, t)
	return controller.RequeueConflict(err)
}

// renderTemplate determines the patch target and renders the patch template
func (r *PatchReconciler) renderTemplate(te *template.Engine, t *redskyv1beta1.Trial, p *redskyv1beta1.PatchTemplate) (*corev1.ObjectReference, []byte, error) {
	// Render the actual patch data
	data, err := te.RenderPatch(p, t)
	if err != nil {
		return nil, nil, err
	}

	// Determine the reference, possibly extracting it from the rendered data
	ref := &corev1.ObjectReference{}
	if p.TargetRef != nil {
		p.TargetRef.DeepCopyInto(ref)
	} else if p.Type == redskyv1beta1.PatchStrategic || p.Type == "" {
		m := &struct {
			metav1.TypeMeta   `json:",inline"`
			metav1.ObjectMeta `json:"metadata,omitempty"`
		}{}
		if err := json.Unmarshal(data, m); err == nil {
			ref.APIVersion = m.APIVersion
			ref.Kind = m.Kind
			ref.Name = m.Name
			ref.Namespace = m.Namespace
		}
	}

	// Default the namespace to the trial namespace
	if ref.Namespace == "" {
		ref.Namespace = t.Namespace
	}

	// Validate the reference
	if ref.Name == "" || ref.Kind == "" {
		return nil, nil, fmt.Errorf("invalid patch reference")
	}

	return ref, data, nil
}

// createPatchOperation creates a new patch operation from a patch template and it's (fully rendered) patch data
func (r *PatchReconciler) createPatchOperation(t *redskyv1beta1.Trial, p *redskyv1beta1.PatchTemplate, ref *corev1.ObjectReference, data []byte) (*redskyv1beta1.PatchOperation, error) {
	po := &redskyv1beta1.PatchOperation{
		TargetRef:         *ref,
		Data:              data,
		AttemptsRemaining: 3,
	}

	// If the patch is effectively null, we do not need to evaluate it
	if len(po.Data) == 0 || string(po.Data) == "null" {
		return nil, nil
	}

	// Determine the patch type
	switch p.Type {
	case redskyv1beta1.PatchStrategic, "":
		po.PatchType = types.StrategicMergePatchType
	case redskyv1beta1.PatchMerge:
		po.PatchType = types.MergePatchType
	case redskyv1beta1.PatchJSON:
		po.PatchType = types.JSONPatchType
	default:
		return nil, fmt.Errorf("unknown patch type: %s", p.Type)
	}

	// If the patch is for the trial job itself, it cannot be applied (since the job won't exist until well after patches are applied)
	if trial.IsTrialJobReference(t, &po.TargetRef) {
		po.AttemptsRemaining = 0
		if po.PatchType != types.StrategicMergePatchType {
			return nil, fmt.Errorf("trial job patch must be a strategic merge patch")
		}
	}

	return po, nil
}

// createReadinessCheck creates a readiness check for a patch operation
<<<<<<< HEAD
func (r *PatchReconciler) createReadinessCheck(p *redskyv1beta1.PatchTemplate, ref *corev1.ObjectReference) (*redskyv1beta1.ReadinessCheck, error) {
=======
func (r *PatchReconciler) createReadinessCheck(t *redskyv1alpha1.Trial, p *redskyv1alpha1.PatchTemplate, ref *corev1.ObjectReference) (*redskyv1alpha1.ReadinessCheck, error) {
	// Do not create a readiness check on the trial job
	if trial.IsTrialJobReference(t, ref) {
		return nil, nil
	}

>>>>>>> 02c45eed
	// NOTE: There is a cardinality mismatch between the `PatchReadinessGate` type and the `ReadinessCheck` type in
	// regard to condition types. We purposely do not expose user facing configuration for these checks (users can
	// skip patch readiness checks and specify them manually for fine grained control).
	rc := &redskyv1beta1.ReadinessCheck{
		TargetRef:         *ref,
		PeriodSeconds:     5,
		AttemptsRemaining: 36, // ...targeting a 3 minute max for applications to come back after a patch
	}

	// Add configured and default readiness conditions
	for i := range p.ReadinessGates {
		rc.ConditionTypes = append(rc.ConditionTypes, p.ReadinessGates[i].ConditionType)
	}

	// Check for a "legacy" patch that has no explicit (not even empty) readiness gates and apply settings consistent
	// with earlier versions of the product (we should re-visit this)
	if p.ReadinessGates == nil {
		rc.ConditionTypes = append(rc.ConditionTypes, ready.ConditionTypeAppReady)
		rc.InitialDelaySeconds = 1
	}

	// If there are no conditions to check, we do not need to add a readiness check
	if len(rc.ConditionTypes) == 0 {
		return nil, nil
	}
	return rc, nil
}<|MERGE_RESOLUTION|>--- conflicted
+++ resolved
@@ -285,16 +285,12 @@
 }
 
 // createReadinessCheck creates a readiness check for a patch operation
-<<<<<<< HEAD
-func (r *PatchReconciler) createReadinessCheck(p *redskyv1beta1.PatchTemplate, ref *corev1.ObjectReference) (*redskyv1beta1.ReadinessCheck, error) {
-=======
-func (r *PatchReconciler) createReadinessCheck(t *redskyv1alpha1.Trial, p *redskyv1alpha1.PatchTemplate, ref *corev1.ObjectReference) (*redskyv1alpha1.ReadinessCheck, error) {
+func (r *PatchReconciler) createReadinessCheck(t *redskyv1beta1.Trial, p *redskyv1beta1.PatchTemplate, ref *corev1.ObjectReference) (*redskyv1beta1.ReadinessCheck, error) {
 	// Do not create a readiness check on the trial job
 	if trial.IsTrialJobReference(t, ref) {
 		return nil, nil
 	}
 
->>>>>>> 02c45eed
 	// NOTE: There is a cardinality mismatch between the `PatchReadinessGate` type and the `ReadinessCheck` type in
 	// regard to condition types. We purposely do not expose user facing configuration for these checks (users can
 	// skip patch readiness checks and specify them manually for fine grained control).
